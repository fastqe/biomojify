--- conflicted
+++ resolved
@@ -7,11 +7,7 @@
 
 setup(
     name="biomojify",
-<<<<<<< HEAD
-    version="0.2.1.0",
-=======
-    version="0.3.0.0",
->>>>>>> f6158648
+    version="0.3.1.0",
     author="Andrew Lonsdale",
     author_email="andrew.lonsdale@lonsbio.com.au",
     packages=["biomojify"],
